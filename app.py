--- conflicted
+++ resolved
@@ -38,19 +38,11 @@
         try:
             # Decode given token using the secret key
             data = jwt.decode(token, app.config['SECRET_KEY'], algorithms=["HS256"])
-<<<<<<< HEAD
             #current_user = data['username'] # Extract user info
         except:
             return jsonify({'message' : "Invalid Token"}), 401 # Unauthorized because bad token
         
         return f(*args, **kwargs)
-=======
-            current_user = data['username']  # Extract user info
-        except Exception as e:
-            return jsonify({'message': "Invalid Token", 'error': str(e)}), 401  # Unauthorized if the token is invalid
-        
-        return f(current_user, *args, **kwargs)  # Pass the current_user to the route handler
->>>>>>> 7ea990fa
     
     return decorated
 
