--- conflicted
+++ resolved
@@ -316,12 +316,6 @@
     result = await db.execute(select(Item).where(Item.id == item_id))
     db_item = result.scalar_one_or_none()
     
-<<<<<<< HEAD
-    del inventory[item_id]
-    return jsonify({'message': 'Item deleted successfully'}), 200
-
-# Test comment please ignore
-=======
     if item.name != None:
         check_name = await db.execute(select(Item).where(Item.name == item.name))
         db_name_item = check_name.scalar_one_or_none()
@@ -357,5 +351,4 @@
 ):
     result = await db.execute(select(Item))
     items = result.scalars().all()
-    return items
->>>>>>> 641be3bb
+    return items