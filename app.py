--- conflicted
+++ resolved
@@ -21,15 +21,9 @@
 app.config['SESSION_COOKIE_HTTPONLY'] = True  # Prevents JavaScript access to session cookie
 app.config['SESSION_COOKIE_SECURE'] = False  # Should be True in production for HTTPS security
 
-<<<<<<< HEAD
 users = {}  # Dictionary to store user credentials (username: password)
 admins = { "bingbong":"password!23" } # Dictionary to store admin credentials (username: password)
 inventory = {} # Stores inventory per user: {username: {item_id: item_data}}
-=======
-users = {}  # Dictionary to store user credentials (username : password)
-admins = { "bingbong":"password!23" } # Dictionary to store admin credentials (username : password)
-inventory = {}
->>>>>>> 8ffe5aa4
 
 # Helper function to determine if token is valid
 def require_token(f):
@@ -51,7 +45,6 @@
     
     return decorated
 
-<<<<<<< HEAD
 # Middleware to restrict access to admins only
 def require_admin(f):
     @wraps(f)
@@ -61,8 +54,6 @@
         return f(*args, **kwargs)
     return decorated_function
 
-=======
->>>>>>> 8ffe5aa4
 @app.route("/register", methods=["POST"])
 def register():
     if not request.json or not 'username' in request.json or not 'password' in request.json:
